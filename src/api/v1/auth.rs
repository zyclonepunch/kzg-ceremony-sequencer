use crate::{
    lobby::SharedLobbyState,
<<<<<<< HEAD
    oauth::{GithubOAuthClient, SharedAuthState, SiweOAuthClient},
    sessions::IdToken,
=======
    oauth::{EthOAuthClient, GithubOAuthClient, SharedAuthState},
>>>>>>> b6e11dc8
    storage::{PersistentStorage, StorageError},
    EthAuthOptions, Options, SessionId, SessionInfo,
};
use axum::{
    extract::Query,
    response::{IntoResponse, Response},
    Extension, Json,
};
use chrono::DateTime;
use http::StatusCode;
use oauth2::{
    reqwest::async_http_client, AuthorizationCode, CsrfToken, RedirectUrl, Scope, TokenResponse,
};
use serde::{Deserialize, Serialize};
use serde_json::json;
use std::borrow::Cow;
use tokio::time::Instant;

// These are the providers that are supported
// via oauth
pub enum AuthProvider {
    Github,
    Ethereum,
}

impl AuthProvider {
    pub const fn to_string(&self) -> &str {
        match self {
            Self::Github => "Github",
            Self::Ethereum => "Ethereum",
        }
    }
}

pub enum AuthError {
    LobbyIsFull,
    UserAlreadyContributed,
    InvalidCsrf,
    InvalidAuthCode,
    FetchUserDataError,
    CouldNotExtractUserData,
    UserCreatedAfterDeadline,
    Storage(StorageError),
}

pub struct UserVerified {
    id_token:   IdToken,
    session_id: String,
}

pub struct AuthUrl {
    eth_auth_url:    String,
    github_auth_url: String,
}

impl IntoResponse for AuthUrl {
    fn into_response(self) -> Response {
        Json(json!({
            "eth_auth_url": self.eth_auth_url,
            "github_auth_url": self.github_auth_url,
        }))
        .into_response()
    }
}

impl IntoResponse for UserVerified {
    fn into_response(self) -> Response {
        Json(json!({
            "id_token" : self.id_token,
            "session_id" : self.session_id,
        }))
        .into_response()
    }
}

impl IntoResponse for AuthError {
    fn into_response(self) -> Response {
        let (status, body) = match self {
            Self::InvalidAuthCode => {
                let body = Json(json!({
                    "error": "invalid authorisation code",
                }));
                (StatusCode::BAD_REQUEST, body)
            }
            Self::FetchUserDataError => {
                let body = Json(json!({
                    "error": "could not fetch user data from auth server",
                }));
                (StatusCode::INTERNAL_SERVER_ERROR, body)
            }
            Self::CouldNotExtractUserData => {
                let body = Json(json!({
                    "error": "could not extract user data from auth server response",
                }));
                (StatusCode::INTERNAL_SERVER_ERROR, body)
            }
            Self::LobbyIsFull => {
                let body = Json(json!({
                    "error": "lobby is full",
                }));
                (StatusCode::SERVICE_UNAVAILABLE, body)
            }
            Self::InvalidCsrf => {
                let body = Json(json!({
                    "error": "invalid csrf token",
                }));
                (StatusCode::BAD_REQUEST, body)
            }
            Self::UserAlreadyContributed => {
                let body = Json(json!({ "error": "user has already contributed" }));
                (StatusCode::BAD_REQUEST, body)
            }
            Self::UserCreatedAfterDeadline => {
                let body = Json(json!({ "error": "user account was created after the deadline"}));
                (StatusCode::UNAUTHORIZED, body)
            }
            Self::Storage(storage_error) => return storage_error.into_response(),
        };
        (status, body).into_response()
    }
}

#[derive(Debug, Deserialize)]
pub struct AuthClientLinkQueryParams {
    redirect_to: Option<String>,
}

// Returns the url that the user needs to call
// in order to get an authorisation code
pub async fn auth_client_link(
    Query(params): Query<AuthClientLinkQueryParams>,
    Extension(options): Extension<Options>,
    Extension(auth_state): Extension<SharedAuthState>,
    Extension(lobby_state): Extension<SharedLobbyState>,
    Extension(eth_client): Extension<EthOAuthClient>,
    Extension(gh_client): Extension<GithubOAuthClient>,
) -> Result<AuthUrl, AuthError> {
    // Fist check if the lobby is full before giving users an auth link
    // Note: we use CSRF tokens, so just copying the url will not work either
    //
    {
        let lobby_size = lobby_state.read().await.participants.len();
        if lobby_size >= options.lobby.max_lobby_size {
            return Err(AuthError::LobbyIsFull);
        }
    }

    let csrf_token = CsrfToken::new_random();

    let redirect_uri = params
        .redirect_to
        .and_then(|uri| RedirectUrl::new(uri).ok());

    let auth_request = eth_client
        .authorize_url(|| csrf_token)
        .add_scope(Scope::new("openid".to_string()));

    let redirected_auth_request = if let Some(redirect) = &redirect_uri {
        auth_request.set_redirect_uri(Cow::Borrowed(redirect))
    } else {
        auth_request
    };

    let (auth_url, csrf_token) = redirected_auth_request.url();

    let gh_auth_request = gh_client.client.authorize_url(|| csrf_token);
    let redirected_gh_auth_request = if let Some(redirect) = &redirect_uri {
        gh_auth_request.set_redirect_uri(Cow::Borrowed(redirect))
    } else {
        gh_auth_request
    };

    let (gh_url, csrf_token) = redirected_gh_auth_request.url();

    // Store CSRF token
    // TODO These should be cleaned periodically
    auth_state
        .write()
        .await
        .csrf_tokens
        .insert(csrf_token.secret().clone());

    Ok(AuthUrl {
        eth_auth_url:    auth_url.to_string(),
        github_auth_url: gh_url.to_string(),
    })
}

// This is the payload that the client will send
// to the sequencer, that will be used to generate a JWT token.
// Since we are using oAUTH, this will contain the information
// that we need to check that the user did indeed login with
// an identity provider
#[derive(Debug, Deserialize)]
pub struct AuthPayload {
    code:  String,
    state: String,
}

#[derive(Debug, Serialize, Deserialize)]
struct AuthenticatedUser {
    uid:      String,
    nickname: String,
}

#[derive(Debug, Deserialize)]
struct GhUserInfo {
    login:      String,
    created_at: String,
}

#[allow(clippy::too_many_arguments)]
pub async fn github_callback(
    Query(payload): Query<AuthPayload>,
    Extension(options): Extension<Options>,
    Extension(auth_state): Extension<SharedAuthState>,
    Extension(lobby_state): Extension<SharedLobbyState>,
    Extension(storage): Extension<PersistentStorage>,
    Extension(gh_oauth_client): Extension<GithubOAuthClient>,
    Extension(http_client): Extension<reqwest::Client>,
) -> Result<UserVerified, AuthError> {
    verify_csrf(&payload, &auth_state).await?;
    let token = gh_oauth_client
        .exchange_code(AuthorizationCode::new(payload.code))
        .request_async(async_http_client)
        .await
        .map_err(|_| AuthError::InvalidAuthCode)?;

    let response = http_client
        .get(options.github.gh_userinfo_url)
        .bearer_auth(token.access_token().secret())
        .header("User-Agent", "ethereum-kzg-ceremony-sequencer")
        .send()
        .await
        .map_err(|_| AuthError::FetchUserDataError)?;
    let gh_user_info = response
        .json::<GhUserInfo>()
        .await
        .map_err(|_| AuthError::CouldNotExtractUserData)?;
    let creation_time = DateTime::parse_from_rfc3339(&gh_user_info.created_at)
        .map_err(|_| AuthError::CouldNotExtractUserData)?;
    if creation_time > options.github.gh_max_account_creation_time {
        return Err(AuthError::UserCreatedAfterDeadline);
    }
    let user = AuthenticatedUser {
        uid:      format!("github | {}", gh_user_info.login),
        nickname: gh_user_info.login,
    };
    post_authenticate(auth_state, lobby_state, storage, user, AuthProvider::Github).await
}

#[derive(Debug, Deserialize)]
struct EthUserInfo {
    sub:                String,
    preferred_username: String,
}

// This endpoint allows one to consume an oAUTH authorisation code
//  and produce a JWT token
// So Sequencer could give out fake identities, we are trusting the sequencer
// to not do that.
//
// Now this is catchable by the client. They will clearly see that the sequencer
// was malicious. What can happen is sequencer can claim that someone
// participated when they did not. Is this Okay? Maybe that person can then just
// say they did not
#[allow(clippy::too_many_arguments)]
pub async fn eth_callback(
    Query(payload): Query<AuthPayload>,
    Extension(options): Extension<Options>,
    Extension(auth_state): Extension<SharedAuthState>,
    Extension(lobby_state): Extension<SharedLobbyState>,
    Extension(storage): Extension<PersistentStorage>,
    Extension(oauth_client): Extension<EthOAuthClient>,
    Extension(http_client): Extension<reqwest::Client>,
) -> Result<UserVerified, AuthError> {
    verify_csrf(&payload, &auth_state).await?;
    let token = oauth_client
        .exchange_code(AuthorizationCode::new(payload.code))
        .request_async(async_http_client)
        .await
        .map_err(|_| AuthError::InvalidAuthCode)?;

    let response = http_client
        .get(&options.ethereum.eth_userinfo_url)
        .bearer_auth(token.access_token().secret())
        .send()
        .await
        .map_err(|_| AuthError::FetchUserDataError)?;

    let eth_user = response
        .json::<EthUserInfo>()
        .await
        .map_err(|_| AuthError::CouldNotExtractUserData)?;

    let addr_parts: Vec<_> = eth_user.sub.split(':').collect();
    let address = (*addr_parts
        .get(2)
        .ok_or(AuthError::CouldNotExtractUserData)?)
    .to_string();

    let tx_count = get_tx_count(
        &address,
        &options.ethereum.eth_nonce_verification_block,
        &http_client,
        &options.ethereum,
    )
    .await
    .ok_or(AuthError::CouldNotExtractUserData)?;

    if tx_count < options.ethereum.eth_min_nonce {
        return Err(AuthError::UserCreatedAfterDeadline);
    }

    let user_data = AuthenticatedUser {
        uid:      format!("eth | {}", address),
        nickname: eth_user.preferred_username,
    };

    post_authenticate(
        auth_state,
        lobby_state,
        storage,
        user_data,
        AuthProvider::Ethereum,
    )
    .await
}

// TODO: This has many failure modes and should return and eyre::Result.
async fn get_tx_count(
    address: &str,
    at_block: &str,
    client: &reqwest::Client,
    options: &EthAuthOptions,
) -> Option<u64> {
    let rpc_payload = json!({
        "id": 1,
        "jsonrpc": "2.0",
        "params": [&address, &at_block],
        "method": "eth_getTransactionCount"
    });

    let rpc_response = client
        .post(options.eth_rpc_url.get_secret())
        .json(&rpc_payload)
        .send()
        .await
        .ok()?;

    let rpc_response_json = rpc_response.json::<serde_json::Value>().await.ok()?;

    let rpc_result = rpc_response_json.get("result")?.as_str()?;

    u64::from_str_radix(rpc_result.trim_start_matches("0x"), 16).ok()
}

async fn verify_csrf(payload: &AuthPayload, store: &SharedAuthState) -> Result<(), AuthError> {
    let auth_state = store.read().await;
    if auth_state.csrf_tokens.contains(&payload.state) {
        Ok(())
    } else {
        Err(AuthError::InvalidCsrf)
    }
}

async fn post_authenticate(
    auth_state: SharedAuthState,
    lobby_state: SharedLobbyState,
    storage: PersistentStorage,
    user_data: AuthenticatedUser,
    auth_provider: AuthProvider,
) -> Result<UserVerified, AuthError> {
    // Check if they have already contributed
    match storage.has_contributed(&user_data.uid).await {
        Err(error) => return Err(AuthError::Storage(error)),
        Ok(true) => return Err(AuthError::UserAlreadyContributed),
        Ok(false) => (),
    }

    // Check if this user is already in the lobby
    // If so, we send them back their session id
    let session_id = {
        let mut state = auth_state.write().await;

        if let Some(session_id) = state.unique_id_session.get(&user_data.uid) {
            session_id.clone()
        } else {
            let id = SessionId::new();
            state
                .unique_id_session
                .insert(user_data.uid.clone(), id.clone());
            id
        }
    };

    let id_token = IdToken {
        sub:      user_data.uid,
        provider: auth_provider.to_string().to_owned(),
        nickname: user_data.nickname,
        exp:      u64::MAX,
    };

    {
        let mut lobby = lobby_state.write().await;
        lobby.participants.insert(session_id.clone(), SessionInfo {
            token:                 id_token.clone(),
            last_ping_time:        Instant::now(),
            is_first_ping_attempt: true,
        });
    }

    Ok(UserVerified {
        id_token,
        session_id: session_id.to_string(),
    })
}<|MERGE_RESOLUTION|>--- conflicted
+++ resolved
@@ -1,11 +1,7 @@
 use crate::{
     lobby::SharedLobbyState,
-<<<<<<< HEAD
-    oauth::{GithubOAuthClient, SharedAuthState, SiweOAuthClient},
+    oauth::{EthOAuthClient, GithubOAuthClient, SharedAuthState},
     sessions::IdToken,
-=======
-    oauth::{EthOAuthClient, GithubOAuthClient, SharedAuthState},
->>>>>>> b6e11dc8
     storage::{PersistentStorage, StorageError},
     EthAuthOptions, Options, SessionId, SessionInfo,
 };
