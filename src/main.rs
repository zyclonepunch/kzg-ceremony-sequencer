#![doc = include_str!("../Readme.md")]
#![warn(clippy::all, clippy::pedantic, clippy::cargo, clippy::nursery)]
#![cfg_attr(any(test, feature = "bench"), allow(clippy::wildcard_imports))]
// TODO: These lints
#![allow(clippy::cargo_common_metadata)]
#![allow(clippy::multiple_crate_versions)]
#![allow(clippy::module_name_repetitions)]

<<<<<<< HEAD
mod api;
mod constants;
mod io;
mod jwt;
mod keys;
mod sessions;
mod storage;
#[cfg(test)]
mod test_util;

=======
>>>>>>> 9d5e8e7c
use crate::{
    api::v1::{
        auth::{auth_client_link, github_callback, siwe_callback},
        contribute::contribute,
        info::{current_state, jwt_info, status},
        lobby::try_contribute,
    },
<<<<<<< HEAD
    constants::{
        GITHUB_OAUTH_AUTH_URL, GITHUB_OAUTH_REDIRECT_URL, GITHUB_OAUTH_TOKEN_URL,
        LOBBY_CHECKIN_FREQUENCY_SEC, LOBBY_CHECKIN_TOLERANCE_SEC, LOBBY_FLUSH_INTERVAL,
        SIWE_OAUTH_AUTH_URL, SIWE_OAUTH_REDIRECT_URL, SIWE_OAUTH_TOKEN_URL,
    },
    io::read_json_file,
=======
    io::{transcript, transcript::read_transcript_file},
>>>>>>> 9d5e8e7c
    keys::Keys,
    lobby::{clear_lobby_on_interval, SharedContributorState, SharedLobbyState},
    oauth::{
        github_oauth_client, siwe_oauth_client, EthAuthOptions, GithubAuthOptions, SharedAuthState,
    },
    sessions::{SessionId, SessionInfo},
    storage::storage_client,
    util::parse_url,
};
use axum::{
    extract::Extension,
    response::Html,
    routing::{get, post},
    Router, Server,
};
use clap::Parser;
use cli_batteries::{await_shutdown, version};
<<<<<<< HEAD
use eyre::{bail, ensure, eyre, Result as EyreResult};
use kzg_ceremony_crypto::BatchTranscript;
use oauth2::{basic::BasicClient, AuthUrl, ClientId, ClientSecret, RedirectUrl, TokenUrl};
use sessions::{SessionId, SessionInfo};
=======
use eyre::Result as EyreResult;
use kzg_ceremony_crypto::types::Transcript;
>>>>>>> 9d5e8e7c
use std::{
    env,
    sync::{atomic::AtomicUsize, Arc},
};
use tokio::sync::RwLock;
use tower_http::trace::TraceLayer;
use tracing::info;
use url::Url;

mod api;
mod io;
mod jwt;
mod keys;
mod lobby;
mod oauth;
mod sessions;
mod storage;
mod test_transcript;
#[cfg(test)]
mod test_util;
mod util;

<<<<<<< HEAD
pub type SharedTranscript = Arc<RwLock<BatchTranscript>>;
pub(crate) type SharedState = Arc<RwLock<AppState>>;
=======
pub type SharedTranscript<T> = Arc<RwLock<T>>;
pub type SharedCeremonyStatus = Arc<AtomicUsize>;
>>>>>>> 9d5e8e7c

pub const SIZES: [(usize, usize); 4] = [(4096, 65), (8192, 65), (16384, 65), (32768, 65)];

pub type Engine = kzg_ceremony_crypto::Arkworks;

#[derive(Clone, Debug, PartialEq, Eq, Parser)]
pub struct Options {
    /// API Server url to bind
    #[clap(long, env, default_value = "http://127.0.0.1:3000/")]
    pub server: Url,

    #[clap(flatten)]
    pub keys: keys::Options,

    #[clap(flatten)]
    pub github: GithubAuthOptions,

    #[clap(flatten)]
    pub ethereum: EthAuthOptions,

    #[clap(flatten)]
    pub transcript: transcript::Options,

    #[clap(flatten)]
    pub lobby: lobby::Options,

    #[clap(flatten)]
    pub storage: storage::Options,
}

#[allow(dead_code)] // Entry point
fn main() {
    cli_batteries::run(version!(crypto, small_powers_of_tau), async_main);
}

<<<<<<< HEAD
async fn async_main(options: Options) -> EyreResult<()> {
    // Load JWT keys
    keys::KEYS
        .set(Keys::new(options.keys).await?)
        .map_err(|_e| eyre!("KEYS was already set."))?;

    let shared_state = SharedState::default();
    let config = AppConfig::default();
    let transcript_data = read_json_file::<BatchTranscript>(config.transcript_file.clone()).await;
=======
async fn async_main<T>(options: Options) -> EyreResult<()>
where
    T: kzg_ceremony_crypto::interface::Transcript + Send + Sync + 'static,
    T::ContributionType: Send,
    <<T as kzg_ceremony_crypto::interface::Transcript>::ContributionType as kzg_ceremony_crypto::interface::Contribution>::Receipt:
        Send,
{
    let keys = Arc::new(Keys::new(&options.keys).await?);

    let transcript_data =
        read_transcript_file::<T>(options.transcript.transcript_file.clone()).await;
>>>>>>> 9d5e8e7c
    let transcript = Arc::new(RwLock::new(transcript_data));

    let active_contributor_state = SharedContributorState::default();

    // TODO: figure it out from the transcript
    let ceremony_status = Arc::new(AtomicUsize::new(0));
    let lobby_state = SharedLobbyState::default();
    let auth_state = SharedAuthState::default();

    // Spawn automatic queue flusher -- flushes those in the lobby whom have not
    // pinged in a considerable amount of time
    tokio::spawn(clear_lobby_on_interval(
        lobby_state.clone(),
        options.lobby.clone(),
    ));

    let app = Router::new()
        .layer(TraceLayer::new_for_http())
        .route("/hello_world", get(hello_world))
        .route("/auth/request_link", get(auth_client_link))
        .route("/auth/callback/github", get(github_callback))
        .route("/auth/callback/siwe", get(siwe_callback))
        .route("/lobby/try_contribute", post(try_contribute))
        .route("/contribute", post(contribute))
        .route("/info/status", get(status))
        .route("/info/jwt", get(jwt_info))
        .route("/info/current_state", get(current_state))
        .layer(Extension(active_contributor_state))
        .layer(Extension(lobby_state))
        .layer(Extension(auth_state))
        .layer(Extension(ceremony_status))
        .layer(Extension(keys))
        .layer(Extension(siwe_oauth_client(&options.ethereum)))
        .layer(Extension(github_oauth_client(&options.github)))
        .layer(Extension(reqwest::Client::new()))
        .layer(Extension(storage_client(&options.storage).await))
        .layer(Extension(transcript))
        .layer(Extension(options.clone()));

    // Run the server
    let (addr, prefix) = parse_url(&options.server)?;
    let app = Router::new().nest(prefix, app);
    let server = Server::try_bind(&addr)?.serve(app.into_make_service());
    info!("Listening on http://{}{}", server.local_addr(), prefix);
    server.with_graceful_shutdown(await_shutdown()).await?;

    Ok(())
}

#[allow(clippy::unused_async)] // Required for axum function signature
async fn hello_world() -> Html<&'static str> {
    Html("<h1>Server is Running</h1>")
<<<<<<< HEAD
}

#[derive(Clone)]
pub struct AppConfig {
    github_max_creation_time:    DateTime<FixedOffset>,
    eth_check_nonce_at_block:    String,
    eth_min_nonce:               i64,
    eth_rpc_url:                 String,
    transcript_file:             PathBuf,
    transcript_in_progress_file: PathBuf,
}

impl Default for AppConfig {
    fn default() -> Self {
        let transcript =
            env::var("TRANSCRIPT_FILE").unwrap_or_else(|_| "./transcript.json".to_string());
        let transcript_progress = format!("{}.new", transcript);
        Self {
            github_max_creation_time:    DateTime::parse_from_rfc3339(
                constants::GITHUB_ACCOUNT_CREATION_DEADLINE,
            )
            .unwrap(),
            eth_check_nonce_at_block:    constants::ETH_CHECK_NONCE_AT_BLOCK.to_string(),
            eth_min_nonce:               constants::ETH_MIN_NONCE,
            eth_rpc_url:                 env::var("ETH_RPC_URL").expect("Missing ETH_RPC_URL"),
            transcript_file:             PathBuf::from(transcript),
            transcript_in_progress_file: PathBuf::from(transcript_progress),
        }
    }
}

type IdTokenSub = String;
type CsrfToken = String;

#[derive(Default)]
pub struct AppState {
    // Use can now be in the lobby and only those who are in
    // the lobby can ping to start participating
    lobby: BTreeMap<SessionId, SessionInfo>,

    // CSRF tokens for oAUTH
    csrf_tokens: BTreeSet<CsrfToken>,

    // A map between a users unique social id
    // and their session.
    // We use this to check if a user has already entered the lobby
    unique_id_session: BTreeMap<IdTokenSub, SessionId>,

    num_contributions: usize,

    // This is the Id of the current participant
    // Only they are allowed to call /contribute
    participant: Option<(SessionId, SessionInfo)>,
}

impl AppState {
    pub fn clear_current_contributor(&mut self) {
        // Note: when reserving a contribution spot
        // we remove the user from the lobby
        // So simply setting this to None, will forget them
        self.participant = None;
    }

    /// # Panics
    ///
    /// Panics if the user is not in the lobby.
    pub fn set_current_contributor(&mut self, session_id: SessionId) {
        let session_info = self.lobby.remove(&session_id).unwrap();

        self.participant = Some((session_id, session_info));
    }
}

pub async fn clear_lobby_on_interval(state: SharedState, mut interval: Interval) {
    let max_diff =
        Duration::from_secs((LOBBY_CHECKIN_FREQUENCY_SEC + LOBBY_CHECKIN_TOLERANCE_SEC) as u64);
    loop {
        interval.tick().await;

        let now = Instant::now();
        // Predicate that returns true whenever users go over the ping deadline
        let predicate = |session_info: &SessionInfo| -> bool {
            let time_diff = now - session_info.last_ping_time;
            time_diff > max_diff
        };

        let clone = state.clone();
        clear_lobby(clone, predicate).await;
    }
}

async fn clear_lobby(state: SharedState, predicate: impl Fn(&SessionInfo) -> bool + Send) {
    let mut app_state = state.write().await;

    // Iterate top `MAX_LOBBY_SIZE` participants and check if they have
    let participants = app_state.lobby.keys().cloned();
    let mut sessions_to_kick = Vec::new();

    for participant in participants {
        // Check if they are over their ping deadline
        app_state.lobby.get(&participant).map_or_else(
            ||
                // This should not be possible
                tracing::debug!("session id in queue but not a valid session"),
            |session_info| {
                if predicate(session_info) {
                    sessions_to_kick.push(participant);
                }
            },
        );
    }
    for session_id in sessions_to_kick {
        app_state.lobby.remove(&session_id);
    }
}

#[tokio::test]
async fn flush_on_predicate() {
    use crate::test_util::create_test_session_info;

    // We want to test that the clear_lobby_on_interval function works as expected.
    //
    // It uses time which can get a bit messy to test correctly
    // However, the clear_lobby function which is a sub procedure takes
    // in a predicate function
    //
    // We can test this instead to ensure that if the predicate fails
    // users get kicked. We will use the predicate on the `exp` field
    // instead of the ping-time

    let to_add = 100;

    let arc_state = SharedState::default();

    {
        let mut state = arc_state.write().await;

        for i in 0..to_add {
            let id = SessionId::new();
            let session_info = create_test_session_info(i as u64);
            state.lobby.insert(id, session_info);
        }
    }

    // Now we are going to kick all of the participants whom have an
    // expiry which is an even number
    let predicate = |session_info: &SessionInfo| -> bool { session_info.token.exp % 2 == 0 };

    clear_lobby(arc_state.clone(), predicate).await;

    // Now we expect that half of the lobby should be
    // kicked
    let state = arc_state.write().await;
    assert_eq!(state.lobby.len(), to_add / 2);

    let session_ids = state.lobby.keys().cloned();
    for id in session_ids {
        let info = state.lobby.get(&id).unwrap();
        // We should just be left with `exp` numbers which are odd
        assert_eq!(info.token.exp % 2, 1);
    }
}

fn parse_url(url: &Url) -> EyreResult<(SocketAddr, &str)> {
    ensure!(
        url.scheme() == "http",
        "Only http:// is supported in {}",
        url
    );
    let prefix = url.path();
    let ip: IpAddr = match url.host() {
        Some(Host::Ipv4(ip)) => ip.into(),
        Some(Host::Ipv6(ip)) => ip.into(),
        Some(_) => bail!("Cannot bind {}", url),
        None => Ipv4Addr::LOCALHOST.into(),
    };
    let port = url.port().unwrap_or(8080);
    let addr = SocketAddr::new(ip, port);
    Ok((addr, prefix))
}

#[cfg(test)]
mod tests {
    use super::*;
    use kzg_ceremony_crypto::{BatchContribution, BatchTranscript, G2};

    pub fn test_transcript() -> BatchTranscript {
        BatchTranscript::new([(4, 2)])
    }

    pub fn valid_contribution(transcript: &BatchTranscript, no: u8) -> BatchContribution {
        let mut contribution = transcript.contribution();
        contribution.add_entropy::<Engine>([no; 32]).unwrap();
        contribution
    }

    pub fn invalid_contribution(transcript: &BatchTranscript, no: u8) -> BatchContribution {
        let mut contribution = valid_contribution(transcript, no);
        contribution.contributions[0].pubkey = G2::zero();
        contribution
    }
=======
>>>>>>> 9d5e8e7c
}<|MERGE_RESOLUTION|>--- conflicted
+++ resolved
@@ -6,19 +6,6 @@
 #![allow(clippy::multiple_crate_versions)]
 #![allow(clippy::module_name_repetitions)]
 
-<<<<<<< HEAD
-mod api;
-mod constants;
-mod io;
-mod jwt;
-mod keys;
-mod sessions;
-mod storage;
-#[cfg(test)]
-mod test_util;
-
-=======
->>>>>>> 9d5e8e7c
 use crate::{
     api::v1::{
         auth::{auth_client_link, github_callback, siwe_callback},
@@ -26,16 +13,7 @@
         info::{current_state, jwt_info, status},
         lobby::try_contribute,
     },
-<<<<<<< HEAD
-    constants::{
-        GITHUB_OAUTH_AUTH_URL, GITHUB_OAUTH_REDIRECT_URL, GITHUB_OAUTH_TOKEN_URL,
-        LOBBY_CHECKIN_FREQUENCY_SEC, LOBBY_CHECKIN_TOLERANCE_SEC, LOBBY_FLUSH_INTERVAL,
-        SIWE_OAUTH_AUTH_URL, SIWE_OAUTH_REDIRECT_URL, SIWE_OAUTH_TOKEN_URL,
-    },
-    io::read_json_file,
-=======
     io::{transcript, transcript::read_transcript_file},
->>>>>>> 9d5e8e7c
     keys::Keys,
     lobby::{clear_lobby_on_interval, SharedContributorState, SharedLobbyState},
     oauth::{
@@ -53,15 +31,8 @@
 };
 use clap::Parser;
 use cli_batteries::{await_shutdown, version};
-<<<<<<< HEAD
-use eyre::{bail, ensure, eyre, Result as EyreResult};
-use kzg_ceremony_crypto::BatchTranscript;
-use oauth2::{basic::BasicClient, AuthUrl, ClientId, ClientSecret, RedirectUrl, TokenUrl};
-use sessions::{SessionId, SessionInfo};
-=======
 use eyre::Result as EyreResult;
 use kzg_ceremony_crypto::types::Transcript;
->>>>>>> 9d5e8e7c
 use std::{
     env,
     sync::{atomic::AtomicUsize, Arc},
@@ -84,13 +55,8 @@
 mod test_util;
 mod util;
 
-<<<<<<< HEAD
-pub type SharedTranscript = Arc<RwLock<BatchTranscript>>;
-pub(crate) type SharedState = Arc<RwLock<AppState>>;
-=======
 pub type SharedTranscript<T> = Arc<RwLock<T>>;
 pub type SharedCeremonyStatus = Arc<AtomicUsize>;
->>>>>>> 9d5e8e7c
 
 pub const SIZES: [(usize, usize); 4] = [(4096, 65), (8192, 65), (16384, 65), (32768, 65)];
 
@@ -126,17 +92,6 @@
     cli_batteries::run(version!(crypto, small_powers_of_tau), async_main);
 }
 
-<<<<<<< HEAD
-async fn async_main(options: Options) -> EyreResult<()> {
-    // Load JWT keys
-    keys::KEYS
-        .set(Keys::new(options.keys).await?)
-        .map_err(|_e| eyre!("KEYS was already set."))?;
-
-    let shared_state = SharedState::default();
-    let config = AppConfig::default();
-    let transcript_data = read_json_file::<BatchTranscript>(config.transcript_file.clone()).await;
-=======
 async fn async_main<T>(options: Options) -> EyreResult<()>
 where
     T: kzg_ceremony_crypto::interface::Transcript + Send + Sync + 'static,
@@ -148,7 +103,6 @@
 
     let transcript_data =
         read_transcript_file::<T>(options.transcript.transcript_file.clone()).await;
->>>>>>> 9d5e8e7c
     let transcript = Arc::new(RwLock::new(transcript_data));
 
     let active_contributor_state = SharedContributorState::default();
@@ -201,208 +155,4 @@
 #[allow(clippy::unused_async)] // Required for axum function signature
 async fn hello_world() -> Html<&'static str> {
     Html("<h1>Server is Running</h1>")
-<<<<<<< HEAD
-}
-
-#[derive(Clone)]
-pub struct AppConfig {
-    github_max_creation_time:    DateTime<FixedOffset>,
-    eth_check_nonce_at_block:    String,
-    eth_min_nonce:               i64,
-    eth_rpc_url:                 String,
-    transcript_file:             PathBuf,
-    transcript_in_progress_file: PathBuf,
-}
-
-impl Default for AppConfig {
-    fn default() -> Self {
-        let transcript =
-            env::var("TRANSCRIPT_FILE").unwrap_or_else(|_| "./transcript.json".to_string());
-        let transcript_progress = format!("{}.new", transcript);
-        Self {
-            github_max_creation_time:    DateTime::parse_from_rfc3339(
-                constants::GITHUB_ACCOUNT_CREATION_DEADLINE,
-            )
-            .unwrap(),
-            eth_check_nonce_at_block:    constants::ETH_CHECK_NONCE_AT_BLOCK.to_string(),
-            eth_min_nonce:               constants::ETH_MIN_NONCE,
-            eth_rpc_url:                 env::var("ETH_RPC_URL").expect("Missing ETH_RPC_URL"),
-            transcript_file:             PathBuf::from(transcript),
-            transcript_in_progress_file: PathBuf::from(transcript_progress),
-        }
-    }
-}
-
-type IdTokenSub = String;
-type CsrfToken = String;
-
-#[derive(Default)]
-pub struct AppState {
-    // Use can now be in the lobby and only those who are in
-    // the lobby can ping to start participating
-    lobby: BTreeMap<SessionId, SessionInfo>,
-
-    // CSRF tokens for oAUTH
-    csrf_tokens: BTreeSet<CsrfToken>,
-
-    // A map between a users unique social id
-    // and their session.
-    // We use this to check if a user has already entered the lobby
-    unique_id_session: BTreeMap<IdTokenSub, SessionId>,
-
-    num_contributions: usize,
-
-    // This is the Id of the current participant
-    // Only they are allowed to call /contribute
-    participant: Option<(SessionId, SessionInfo)>,
-}
-
-impl AppState {
-    pub fn clear_current_contributor(&mut self) {
-        // Note: when reserving a contribution spot
-        // we remove the user from the lobby
-        // So simply setting this to None, will forget them
-        self.participant = None;
-    }
-
-    /// # Panics
-    ///
-    /// Panics if the user is not in the lobby.
-    pub fn set_current_contributor(&mut self, session_id: SessionId) {
-        let session_info = self.lobby.remove(&session_id).unwrap();
-
-        self.participant = Some((session_id, session_info));
-    }
-}
-
-pub async fn clear_lobby_on_interval(state: SharedState, mut interval: Interval) {
-    let max_diff =
-        Duration::from_secs((LOBBY_CHECKIN_FREQUENCY_SEC + LOBBY_CHECKIN_TOLERANCE_SEC) as u64);
-    loop {
-        interval.tick().await;
-
-        let now = Instant::now();
-        // Predicate that returns true whenever users go over the ping deadline
-        let predicate = |session_info: &SessionInfo| -> bool {
-            let time_diff = now - session_info.last_ping_time;
-            time_diff > max_diff
-        };
-
-        let clone = state.clone();
-        clear_lobby(clone, predicate).await;
-    }
-}
-
-async fn clear_lobby(state: SharedState, predicate: impl Fn(&SessionInfo) -> bool + Send) {
-    let mut app_state = state.write().await;
-
-    // Iterate top `MAX_LOBBY_SIZE` participants and check if they have
-    let participants = app_state.lobby.keys().cloned();
-    let mut sessions_to_kick = Vec::new();
-
-    for participant in participants {
-        // Check if they are over their ping deadline
-        app_state.lobby.get(&participant).map_or_else(
-            ||
-                // This should not be possible
-                tracing::debug!("session id in queue but not a valid session"),
-            |session_info| {
-                if predicate(session_info) {
-                    sessions_to_kick.push(participant);
-                }
-            },
-        );
-    }
-    for session_id in sessions_to_kick {
-        app_state.lobby.remove(&session_id);
-    }
-}
-
-#[tokio::test]
-async fn flush_on_predicate() {
-    use crate::test_util::create_test_session_info;
-
-    // We want to test that the clear_lobby_on_interval function works as expected.
-    //
-    // It uses time which can get a bit messy to test correctly
-    // However, the clear_lobby function which is a sub procedure takes
-    // in a predicate function
-    //
-    // We can test this instead to ensure that if the predicate fails
-    // users get kicked. We will use the predicate on the `exp` field
-    // instead of the ping-time
-
-    let to_add = 100;
-
-    let arc_state = SharedState::default();
-
-    {
-        let mut state = arc_state.write().await;
-
-        for i in 0..to_add {
-            let id = SessionId::new();
-            let session_info = create_test_session_info(i as u64);
-            state.lobby.insert(id, session_info);
-        }
-    }
-
-    // Now we are going to kick all of the participants whom have an
-    // expiry which is an even number
-    let predicate = |session_info: &SessionInfo| -> bool { session_info.token.exp % 2 == 0 };
-
-    clear_lobby(arc_state.clone(), predicate).await;
-
-    // Now we expect that half of the lobby should be
-    // kicked
-    let state = arc_state.write().await;
-    assert_eq!(state.lobby.len(), to_add / 2);
-
-    let session_ids = state.lobby.keys().cloned();
-    for id in session_ids {
-        let info = state.lobby.get(&id).unwrap();
-        // We should just be left with `exp` numbers which are odd
-        assert_eq!(info.token.exp % 2, 1);
-    }
-}
-
-fn parse_url(url: &Url) -> EyreResult<(SocketAddr, &str)> {
-    ensure!(
-        url.scheme() == "http",
-        "Only http:// is supported in {}",
-        url
-    );
-    let prefix = url.path();
-    let ip: IpAddr = match url.host() {
-        Some(Host::Ipv4(ip)) => ip.into(),
-        Some(Host::Ipv6(ip)) => ip.into(),
-        Some(_) => bail!("Cannot bind {}", url),
-        None => Ipv4Addr::LOCALHOST.into(),
-    };
-    let port = url.port().unwrap_or(8080);
-    let addr = SocketAddr::new(ip, port);
-    Ok((addr, prefix))
-}
-
-#[cfg(test)]
-mod tests {
-    use super::*;
-    use kzg_ceremony_crypto::{BatchContribution, BatchTranscript, G2};
-
-    pub fn test_transcript() -> BatchTranscript {
-        BatchTranscript::new([(4, 2)])
-    }
-
-    pub fn valid_contribution(transcript: &BatchTranscript, no: u8) -> BatchContribution {
-        let mut contribution = transcript.contribution();
-        contribution.add_entropy::<Engine>([no; 32]).unwrap();
-        contribution
-    }
-
-    pub fn invalid_contribution(transcript: &BatchTranscript, no: u8) -> BatchContribution {
-        let mut contribution = valid_contribution(transcript, no);
-        contribution.contributions[0].pubkey = G2::zero();
-        contribution
-    }
-=======
->>>>>>> 9d5e8e7c
 }