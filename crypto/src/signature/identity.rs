--- conflicted
+++ resolved
@@ -66,11 +66,7 @@
         match self {
             Self::None => write!(f, ""),
             Self::Ethereum { address } => write!(f, "eth|0x{}", hex::encode(address)),
-<<<<<<< HEAD
-            Self::Github { id, username } => write!(f, "git|{}|{}", id, username),
-=======
             Self::Github { id, username } => write!(f, "git|{id}|{username}"),
->>>>>>> 0c2dd2ab
         }
     }
 }
